--- conflicted
+++ resolved
@@ -387,16 +387,12 @@
 @mission("3")
 def mission_function_three(robot:Robot):
     robot.rotate_right_motor_until_stalled(-100) # Reset arm
-<<<<<<< HEAD
     robot.drive_for_distance(210) # Drive forward
-=======
     robot.drive_for_distance(198) # Drive forward
->>>>>>> 30db95ec
     robot.smart_turn_in_place(90) # Turn to face shipwreck
     robot.drive_for_distance(600) # Drive to shipwreck
     robot.drive_for_distance(-50) # Move backwards to pull the lever
     robot.turn_in_place(-20)
-<<<<<<< HEAD
     robot.rotate_right_motor_until_stalled(150, duty_limit=1000) # Move arm onto ground to pull the lever
     robot.rotate_right_motor(-45)
     robot.drive_for_distance(-100) # Move backwards to pull the lever
@@ -407,10 +403,6 @@
     robot.drive_for_distance(35) # Get to correct position
     robot.rotate_right_motor_until_stalled(-200, duty_limit=1000) # Move arm back up so it's no in the way
     robot.rotate_right_motor(45)
-    robot.turn_in_place(-45) # Start driving to the other start area
-    robot.drive_for_distance(100)
-    robot.turn_in_place(60)
-=======
     robot.rotate_right_motor_until_stalled(35, duty_limit=100) # Move arm onto ground to pull the lever
     robot.rotate_right_motor(-50)
     robot.change_drive_settings(speed=100)
@@ -419,9 +411,10 @@
     robot.drive_for_distance(35)
     robot.rotate_right_motor(-80) # Move arm back up so it's no in the way
     robot.turn_in_place(-45) # Start driving to the other start area
+    robot.drive_for_distance(100)
+    robot.turn_in_place(60)
     robot.drive_for_distance(200)
     robot.turn_in_place(65)
->>>>>>> 30db95ec
     robot.drive_for_distance(1250) # Drive to other start area
 
 
